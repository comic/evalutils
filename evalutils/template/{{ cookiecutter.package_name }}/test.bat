call .\build.bat

docker volume create {{ cookiecutter.package_name|lower }}-output

<<<<<<< HEAD
docker run --rm^
 --memory=4g^
 -v %cd%/test/:/input/^
 -v {{ cookiecutter.package_name|lower }}-output:/output/^
 {{ cookiecutter.package_name|lower }}
=======
docker run --rm \
        --memory=4g \
        -v %~dp0\test\:/input/ \
        -v {{ cookiecutter.package_name|lower }}-output:/output/ \
        {{ cookiecutter.package_name|lower }}
>>>>>>> c4efc654

docker run --rm^
 -v {{ cookiecutter.package_name|lower }}-output:/output/^
 {{ cookiecutter.docker_base_container }} cat /output/metrics.json | python -m json.tool

docker volume rm {{ cookiecutter.package_name|lower }}-output<|MERGE_RESOLUTION|>--- conflicted
+++ resolved
@@ -2,19 +2,11 @@
 
 docker volume create {{ cookiecutter.package_name|lower }}-output
 
-<<<<<<< HEAD
 docker run --rm^
  --memory=4g^
- -v %cd%/test/:/input/^
+ -v %~dp0\test\:/input/^
  -v {{ cookiecutter.package_name|lower }}-output:/output/^
  {{ cookiecutter.package_name|lower }}
-=======
-docker run --rm \
-        --memory=4g \
-        -v %~dp0\test\:/input/ \
-        -v {{ cookiecutter.package_name|lower }}-output:/output/ \
-        {{ cookiecutter.package_name|lower }}
->>>>>>> c4efc654
 
 docker run --rm^
  -v {{ cookiecutter.package_name|lower }}-output:/output/^
