--- conflicted
+++ resolved
@@ -17,18 +17,12 @@
 evalutils = "evalutils.__main__:main"
 
 [tool.poetry.dependencies]
-<<<<<<< HEAD
 python = ">=3.7.1"  # Pandas requires py>=3.7.1
-imageio = "*"
-SimpleITK = ">=2.0"
-=======
-python = ">=3.7.1,<3.10"  # Pandas requires py>=3.7.1
 imageio = { version = "*", extras=["tifffile"] }
 # Exclude 2.1.1.1 due to
 # https://github.com/SimpleITK/SimpleITK/issues/1627
 # and https://github.com/python-poetry/poetry/issues/2453
 SimpleITK = ">=2.0,!=2.1.1.1"
->>>>>>> 9134c315
 cookiecutter = "*"
 click = "*"
 scipy = "*"
