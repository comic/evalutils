[tool.poetry]
name = "evalutils"
version = "0.3.1"
description = "evalutils helps users create extensions for grand-challenge.org"
authors = ["James Meakin <evalutils@jmsmkn.com>"]
license = "MIT"
readme = "README.md"
repository = "https://github.com/comic/evalutils"
classifiers = [
    "Development Status :: 3 - Alpha",
    "Intended Audience :: Developers",
    "Intended Audience :: Healthcare Industry",
    "Natural Language :: English",
]

[tool.poetry.scripts]
evalutils = "evalutils.__main__:main"

[tool.poetry.dependencies]
python = ">=3.7.1"  # Pandas requires py>=3.7.1
imageio = { version = "*", extras=["tifffile"] }
<<<<<<< HEAD
SimpleITK = ">=2.0"
=======
# Exclude 2.1.1.1 due to
# https://github.com/SimpleITK/SimpleITK/issues/1627
# and https://github.com/python-poetry/poetry/issues/2453
SimpleITK = ">=2.0,!=2.1.1.1"
>>>>>>> 56c23dc1
cookiecutter = "*"
click = "*"
scipy = "*"
scikit-learn = "*"
numpy = [
  { version = "^1.21", python = "<3.8" },
  { version = "^1.22", python = "^3.8" }
]
pandas = "^1.3"
setuptools = { version = "*", python = "~3.7" }

[tool.poetry.dev-dependencies]
pytest = "*"
pytest-xdist = "*"
pytest-randomly = "*"
pytest-cov = "*"
sphinx = "*"
sphinx_autodoc_typehints = "*"

[build-system]
requires = ["poetry-core>=1.0.0"]
build-backend = "poetry.core.masonry.api"

[tool.isort]
profile = "black"
known_first_party = ["evalutils", "tests"]
line_length = 79

[tool.black]
line-length = 79
target-version = ['py37']

[tool.pytest.ini_options]
minversion = "6.0"
testpaths = [
    "tests",
]
python_files = "tests.py test_*.py *_tests.py"
addopts = "--strict-markers --showlocals -n auto --dist loadscope --durations=10"
markers = [
    "slow",
]
filterwarnings = [
    "error",
    "ignore:.*The default dtype for empty Series will be 'object' instead of 'float64' in a future version.*",
    "ignore:.*Use pandas.concat instead\\.:FutureWarning",
]

[tool.tox]
legacy_tox_ini = """
[tox]
isolated_build = True
envlist = py{37, 38, 39, 310}

[gh-actions]
python =
    3.7: py37
    3.8: py38
    3.9: py39
    3.10: py310

[testenv]
allowlist_externals =
    poetry
setenv =
    PYTHONPATH = {toxinidir}
commands =
    poetry install -v
    poetry run pytest --cov-branch --cov-report term-missing --cov=evalutils --basetemp={envtmpdir} {posargs}
"""<|MERGE_RESOLUTION|>--- conflicted
+++ resolved
@@ -19,14 +19,10 @@
 [tool.poetry.dependencies]
 python = ">=3.7.1"  # Pandas requires py>=3.7.1
 imageio = { version = "*", extras=["tifffile"] }
-<<<<<<< HEAD
-SimpleITK = ">=2.0"
-=======
 # Exclude 2.1.1.1 due to
 # https://github.com/SimpleITK/SimpleITK/issues/1627
 # and https://github.com/python-poetry/poetry/issues/2453
 SimpleITK = ">=2.0,!=2.1.1.1"
->>>>>>> 56c23dc1
 cookiecutter = "*"
 click = "*"
 scipy = "*"
